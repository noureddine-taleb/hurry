use core::fmt;
use lazy_static::lazy_static;
use spin::Mutex;
use volatile::Volatile;

lazy_static! {
    /// A global `Writer` instance that can be used for printing to the VGA text buffer.
    ///
    /// Used by the `print!` and `println!` macros.
    pub static ref WRITER: Mutex<Writer> = Mutex::new(Writer {
        column_position: 0,
        color_code: ColorCode::new(Color::Yellow, Color::Black),
        buffer: unsafe { &mut *(0xb8000 as *mut Buffer) },
    });
}

/// The standard color palette in VGA text mode.
#[allow(dead_code)]
#[derive(Debug, Clone, Copy, PartialEq, Eq)]
#[repr(u8)]
pub enum Color {
    Black = 0,
    Blue = 1,
    Green = 2,
    Cyan = 3,
    Red = 4,
    Magenta = 5,
    Brown = 6,
    LightGray = 7,
    DarkGray = 8,
    LightBlue = 9,
    LightGreen = 10,
    LightCyan = 11,
    LightRed = 12,
    Pink = 13,
    Yellow = 14,
    White = 15,
}

/// A combination of a foreground and a background color.
#[derive(Debug, Clone, Copy, PartialEq, Eq)]
#[repr(transparent)]
struct ColorCode(u8);

impl ColorCode {
    /// Create a new `ColorCode` with the given foreground and background colors.
    fn new(foreground: Color, background: Color) -> ColorCode {
        ColorCode((background as u8) << 4 | (foreground as u8))
    }
}

/// A screen character in the VGA text buffer, consisting of an ASCII character and a `ColorCode`.
#[derive(Debug, Clone, Copy, PartialEq, Eq)]
#[repr(C)]
struct ScreenChar {
    ascii_character: u8,
    color_code: ColorCode,
}

/// The height of the text buffer (normally 25 lines).
const BUFFER_HEIGHT: usize = 25;
/// The width of the text buffer (normally 80 columns).
const BUFFER_WIDTH: usize = 80;

/// A structure representing the VGA text buffer.
#[repr(transparent)]
struct Buffer {
    chars: [[Volatile<ScreenChar>; BUFFER_WIDTH]; BUFFER_HEIGHT],
}

/// A writer type that allows writing ASCII bytes and strings to an underlying `Buffer`.
///
/// Wraps lines at `BUFFER_WIDTH`. Supports newline characters and implements the
/// `core::fmt::Write` trait.
pub struct Writer {
    column_position: usize,
    color_code: ColorCode,
    buffer: &'static mut Buffer,
}

impl Writer {
    /// Writes an ASCII byte to the buffer.
    ///
    /// Wraps lines at `BUFFER_WIDTH`. Supports the `\n` newline character.
    pub fn write_byte(&mut self, byte: u8) {
        match byte {
            b'\n' => self.new_line(),
            byte => {
                if self.column_position >= BUFFER_WIDTH {
                    self.new_line();
                }

                let row = BUFFER_HEIGHT - 1;
                let col = self.column_position;

                let color_code = self.color_code;
                self.buffer.chars[row][col].write(ScreenChar {
                    ascii_character: byte,
                    color_code,
                });
                self.column_position += 1;
            }
        }
    }

    /// Writes the given ASCII string to the buffer.
    ///
    /// Wraps lines at `BUFFER_WIDTH`. Supports the `\n` newline character. Does **not**
    /// support strings with non-ASCII characters, since they can't be printed in the VGA text
    /// mode.
    fn write_string(&mut self, s: &str) {
        for byte in s.bytes() {
            match byte {
                // printable ASCII byte or newline
                0x20..=0x7e | b'\n' => self.write_byte(byte),
                // not part of printable ASCII range
                _ => self.write_byte(0xfe),
            }
        }
    }

    /// Shifts all lines one line up and clears the last row.
    fn new_line(&mut self) {
        for row in 1..BUFFER_HEIGHT {
            for col in 0..BUFFER_WIDTH {
                let character = self.buffer.chars[row][col].read();
                self.buffer.chars[row - 1][col].write(character);
            }
        }
        self.clear_row(BUFFER_HEIGHT - 1);
        self.column_position = 0;
    }

    /// Clears a row by overwriting it with blank characters.
    fn clear_row(&mut self, row: usize) {
        let blank = ScreenChar {
            ascii_character: b' ',
            color_code: self.color_code,
        };
        for col in 0..BUFFER_WIDTH {
            self.buffer.chars[row][col].write(blank);
        }
    }
}

impl fmt::Write for Writer {
    fn write_str(&mut self, s: &str) -> fmt::Result {
        self.write_string(s);
        Ok(())
    }
}

/// Like the `print!` macro in the standard library, but prints to the VGA text buffer.
#[macro_export]
macro_rules! print {
    ($($arg:tt)*) => ($crate::vga_buffer::_print(format_args!($($arg)*)));
}

/// Like the `println!` macro in the standard library, but prints to the VGA text buffer.
#[macro_export]
macro_rules! println {
    () => ($crate::print!("\n"));
    ($($arg:tt)*) => ($crate::print!("{}\n", format_args!($($arg)*)));
}

/// Prints the given formatted string to the VGA text buffer
/// through the global `WRITER` instance.
#[doc(hidden)]
pub fn _print(args: fmt::Arguments) {
    use core::fmt::Write;
    use x86_64::instructions::interrupts;

    interrupts::without_interrupts(|| {
        WRITER.lock().write_fmt(args).unwrap();
    });
}

#[test_case]
fn test_println_simple() {
    println!("test_println_simple output");
}

#[test_case]
fn test_println_many() {
    for _ in 0..200 {
        println!("test_println_many output");
    }
}

#[test_case]
fn test_println_output() {
<<<<<<< HEAD
    use core::fmt::Write;
    use x86_64::instructions::interrupts;

    serial_print!("test_println_output... ");

    let s = "Some test string that fits on a single line";
    interrupts::without_interrupts(|| {
        let mut writer = WRITER.lock();
        writeln!(writer, "\n{}", s).expect("writeln failed");
        for (i, c) in s.chars().enumerate() {
            let screen_char = writer.buffer.chars[BUFFER_HEIGHT - 2][i].read();
            assert_eq!(char::from(screen_char.ascii_character), c);
        }
    });

    serial_println!("[ok]");
=======
    let s = "Some test string that fits on a single line";
    println!("{}", s);
    for (i, c) in s.chars().enumerate() {
        let screen_char = WRITER.lock().buffer.chars[BUFFER_HEIGHT - 2][i].read();
        assert_eq!(char::from(screen_char.ascii_character), c);
    }
>>>>>>> 12d94fd2
}<|MERGE_RESOLUTION|>--- conflicted
+++ resolved
@@ -189,11 +189,8 @@
 
 #[test_case]
 fn test_println_output() {
-<<<<<<< HEAD
     use core::fmt::Write;
     use x86_64::instructions::interrupts;
-
-    serial_print!("test_println_output... ");
 
     let s = "Some test string that fits on a single line";
     interrupts::without_interrupts(|| {
@@ -204,14 +201,4 @@
             assert_eq!(char::from(screen_char.ascii_character), c);
         }
     });
-
-    serial_println!("[ok]");
-=======
-    let s = "Some test string that fits on a single line";
-    println!("{}", s);
-    for (i, c) in s.chars().enumerate() {
-        let screen_char = WRITER.lock().buffer.chars[BUFFER_HEIGHT - 2][i].read();
-        assert_eq!(char::from(screen_char.ascii_character), c);
-    }
->>>>>>> 12d94fd2
 }