--- conflicted
+++ resolved
@@ -57,7 +57,6 @@
     panic!("EXCEPTION: DOUBLE FAULT\n{:#?}", stack_frame);
 }
 
-<<<<<<< HEAD
 extern "x86-interrupt" fn timer_interrupt_handler(_stack_frame: &mut InterruptStackFrame) {
     print!(".");
     unsafe {
@@ -96,11 +95,6 @@
     }
 }
 
-#[cfg(test)]
-use crate::{serial_print, serial_println};
-
-=======
->>>>>>> 12d94fd2
 #[test_case]
 fn test_breakpoint_exception() {
     // invoke a breakpoint exception
