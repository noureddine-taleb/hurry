--- conflicted
+++ resolved
@@ -34,9 +34,5 @@
   - cargo install-latest cargo-xbuild bootimage cargo-cache
 
 script:
-<<<<<<< HEAD
   - bootimage build
-  - cargo cache --autoclean
-=======
-  - cargo rustc -- -Clink-arg=-nostartfiles
->>>>>>> db898133
+  - cargo cache --autoclean