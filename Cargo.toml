--- conflicted
+++ resolved
@@ -19,12 +19,8 @@
 x86_64 = "0.8.1"
 uart_16550 = "0.2.0"
 pic8259_simple = "0.1.1"
-<<<<<<< HEAD
-pc-keyboard = "0.3.1"
+pc-keyboard = "0.5.0"
 linked_list_allocator = "0.6.4"
-=======
-pc-keyboard = "0.5.0"
->>>>>>> 8fc74655
 
 [dependencies.lazy_static]
 version = "1.0"
