[package]
name = "blog_os"
version = "0.1.0"
authors = ["Philipp Oppermann <dev@phil-opp.com>"]
edition = "2018"

[[test]]
name = "should_panic"
harness = false

[[test]]
name = "stack_overflow"
harness = false

[dependencies]
<<<<<<< HEAD
bootloader = { version = "0.8.0", features = ["map_physical_memory"]}
=======
bootloader = "0.9.3"
>>>>>>> 50853609
volatile = "0.2.6"
spin = "0.5.2"
x86_64 = "0.9.6"
uart_16550 = "0.2.0"
pic8259_simple = "0.1.1"
pc-keyboard = "0.5.0"

[dependencies.lazy_static]
version = "1.0"
features = ["spin_no_std"]


[package.metadata.bootimage]
test-args = [
    "-device", "isa-debug-exit,iobase=0xf4,iosize=0x04", "-serial", "stdio",
    "-display", "none"
]
test-success-exit-code = 33         # (0x10 << 1) | 1<|MERGE_RESOLUTION|>--- conflicted
+++ resolved
@@ -13,11 +13,7 @@
 harness = false
 
 [dependencies]
-<<<<<<< HEAD
-bootloader = { version = "0.8.0", features = ["map_physical_memory"]}
-=======
-bootloader = "0.9.3"
->>>>>>> 50853609
+bootloader = { version = "0.9.3", features = ["map_physical_memory"]}
 volatile = "0.2.6"
 spin = "0.5.2"
 x86_64 = "0.9.6"
